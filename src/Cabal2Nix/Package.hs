module Cabal2Nix.Package
  ( cabal2nix, showNixPkg
  , PkgName, PkgVersion, PkgSHA256, PkgURL, PkgDescription, PkgLicense
  , PkgIsLib, PkgIsExe, PkgDependencies, PkgBuildTools, PkgExtraLibs
  , PkgPkgconfigDeps, PkgPlatforms, PkgMaintainers
  )
  where

import Data.List
import Data.Maybe
import Distribution.Compiler
import Distribution.Package
import Distribution.PackageDescription
import Distribution.PackageDescription.Configuration
import Distribution.System
import Distribution.Version
import Text.PrettyPrint

import Cabal2Nix.License
import Cabal2Nix.Name
import Cabal2Nix.CorePackages
import Cabal2Nix.Pretty

type PkgName          = String
type PkgVersion       = [Int]
type PkgSHA256        = String
type PkgURL           = String
type PkgDescription   = String
type PkgLicense       = License
type PkgIsLib         = Bool
type PkgIsExe         = Bool
type PkgFlags         = [Flag]
type PkgDependencies  = [Dependency] -- [CondTree ConfVar [Dependency] ()]
type PkgBuildTools    = [Dependency]
type PkgExtraLibs     = [String]
type PkgPkgconfigDeps = [String]
type PkgPlatforms     = [String]
type PkgMaintainers   = [String]

data Pkg = Pkg PkgName
               PkgVersion
               PkgSHA256
               PkgURL
               PkgDescription
               PkgLicense
               PkgIsLib
               PkgIsExe
               PkgFlags
               PkgDependencies
               PkgBuildTools
               PkgExtraLibs
               PkgPkgconfigDeps
               PkgPlatforms
               PkgMaintainers
  deriving (Show)

showNixPkg :: Pkg -> String
showNixPkg (Pkg name ver sha256 url desc lic isLib isExe flags
                deps tools libs pcs platforms maintainers) =
    render doc
  where
<<<<<<< HEAD
    doc = sep [
            lbrace <+> (fcat $ prepunctuate (comma <> text " ") $
                        map (nest 2) pkgInputs),
            rbrace <> colon
          ] $$
=======
    doc = funargs (map text ("cabal" : pkgInputs)) $$
>>>>>>> 7e2d0603
          vcat [
            text "",
            text "cabal.mkDerivation" <+> lparen <> text "self" <>
              colon <+> lbrace,
            nest 2 $ vcat [
              attr "pname"   $ string name,
              attr "version" $ version ver,
              attr "sha256"  $ string sha256,
              boolattr "isLibrary"    (not isLib || isExe) isLib,
              boolattr "isExecutable" (not isLib || isExe) isExe,
              listattr "buildDepends"     pkgDeps,
              listattr "buildTools"       pkgBuildTools,
              listattr "extraLibraries"   pkgLibs,
              listattr "pkgconfigDepends" pkgPCs,
              vcat [
                text "meta" <+> equals <+> lbrace,
                nest 2 $ vcat [
                  onlyIf url  $ attr "homepage"    $ string url,
                  onlyIf desc $ attr "description" $ string desc,
                  attr "license" $ text (showLic lic),
                  onlyIf platforms $
                    sep [
                      text "platforms" <+> equals,
                      nest 2 ((fsep $ punctuate (text " ++") $ map text platforms)) <> semi
                    ],
                  listattr "maintainers" maintainers
                ],
                rbrace <> semi
              ]
            ],
            rbrace <> rparen,
            text ""
          ]
<<<<<<< HEAD
    attr n v = text n <+> equals <+> v <> semi
    onlyIf p d = if not (null p) then d else empty
    boolattr n p v = if p then attr n (bool v) else empty
    listattr n vs = onlyIf vs $ sep [
                      text n <+> equals <+> lbrack,
                      nest 2 $ fsep $ map text vs,
                      rbrack <> semi
                    ]
    bool True  = text "true"
    bool False = text "false"
    flag (MkFlag (FlagName n) _ d _) = text (flagNixName n) <+> text "?" <+> bool d
    showVer = hcat (punctuate (text ".") (map int ver))
=======
>>>>>>> 7e2d0603
    pkgLibs       = nub $ sort $ concatMap libNixName libs
    pkgPCs        = nub $ sort $ concatMap libNixName pcs
    pkgDeps       = nub $ sort $ map toNixName $
                    filter (`notElem` (name : corePackages)) $ map unDep deps
    pkgBuildTools = nub $ sort $ map toNixName $
                    filter (`notElem` coreBuildTools) $ map unDep tools
    pkgInputs     = text "cabal" :
                    (map text $ nub $ pkgLibs ++ pkgPCs ++ pkgBuildTools ++ pkgDeps) ++
                    map flag flags


cabal2nix :: GenericPackageDescription -> PkgSHA256 -> PkgPlatforms -> PkgMaintainers -> Pkg
cabal2nix cabal sha256 platforms maintainers =
    Pkg pkgname pkgver sha256 url desc lic
      isLib isExe
      (genPackageFlags cabal)
      (buildDepends tpkg)
      tools
      libs
      pcs
      [ if '.' `elem` p then p else "self.stdenv.lib.platforms." ++ p | p <- platforms ]
      [ if '.' `elem` m then m else "self.stdenv.lib.maintainers." ++ m | m <- maintainers ]
  where
    pkg = packageDescription cabal
    PackageName pkgname = pkgName (package pkg)
    pkgver = versionBranch (pkgVersion (package pkg))
    lic = license pkg
    url = homepage pkg
    desc = synopsis pkg
    -- globalDeps = buildDepends pkg
    -- Potentially dangerous: determine a default flattening of the
    -- package description. Better approach: export the conditional
    -- structure and reflect it in the generated file.
    Right (tpkg, _) = finalizePackageDescription [] (const True)
                        (Platform I386 Linux) -- shouldn't be hardcoded
                        (CompilerId GHC (Version [7,0,4] [])) -- dito
                        [] cabal
    isLib   = isJust (library tpkg)
    isExe   = not (null (executables tpkg))
    libDeps = map libBuildInfo $ maybeToList (library tpkg)
    exeDeps = map    buildInfo $ executables tpkg
    libs    =             concatMap extraLibs        (libDeps ++ exeDeps)
    pcs     = map unDep $ concatMap pkgconfigDepends (libDeps ++ exeDeps)
    tools   =             concatMap buildTools       (libDeps ++ exeDeps)

unDep :: Dependency -> String
unDep (Dependency (PackageName x) _) = x<|MERGE_RESOLUTION|>--- conflicted
+++ resolved
@@ -59,15 +59,7 @@
                 deps tools libs pcs platforms maintainers) =
     render doc
   where
-<<<<<<< HEAD
-    doc = sep [
-            lbrace <+> (fcat $ prepunctuate (comma <> text " ") $
-                        map (nest 2) pkgInputs),
-            rbrace <> colon
-          ] $$
-=======
-    doc = funargs (map text ("cabal" : pkgInputs)) $$
->>>>>>> 7e2d0603
+    doc = funargs pkgInputs $$
           vcat [
             text "",
             text "cabal.mkDerivation" <+> lparen <> text "self" <>
@@ -101,21 +93,6 @@
             rbrace <> rparen,
             text ""
           ]
-<<<<<<< HEAD
-    attr n v = text n <+> equals <+> v <> semi
-    onlyIf p d = if not (null p) then d else empty
-    boolattr n p v = if p then attr n (bool v) else empty
-    listattr n vs = onlyIf vs $ sep [
-                      text n <+> equals <+> lbrack,
-                      nest 2 $ fsep $ map text vs,
-                      rbrack <> semi
-                    ]
-    bool True  = text "true"
-    bool False = text "false"
-    flag (MkFlag (FlagName n) _ d _) = text (flagNixName n) <+> text "?" <+> bool d
-    showVer = hcat (punctuate (text ".") (map int ver))
-=======
->>>>>>> 7e2d0603
     pkgLibs       = nub $ sort $ concatMap libNixName libs
     pkgPCs        = nub $ sort $ concatMap libNixName pcs
     pkgDeps       = nub $ sort $ map toNixName $
