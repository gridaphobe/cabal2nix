--- conflicted
+++ resolved
@@ -23,12 +23,9 @@
   , optHaddock :: Bool
   , optDoCheck :: Bool
   , optJailbreak :: Bool
-<<<<<<< HEAD
   , optRevision :: String
-=======
   , optHyperlinkSource :: Bool
   , optHackageDb :: Maybe FilePath
->>>>>>> 2ba6c559
   }
   deriving (Show)
 
@@ -42,12 +39,9 @@
   , optHaddock = True
   , optDoCheck = True
   , optJailbreak = False
-<<<<<<< HEAD
   , optRevision = ""
-=======
   , optHyperlinkSource = True
   , optHackageDb = Nothing
->>>>>>> 2ba6c559
   }
 
 options :: [OptDescr (Configuration -> Configuration)]
@@ -60,12 +54,8 @@
   , Option ""  ["jailbreak"]  (NoArg (\o -> o { optJailbreak = True }))                                  "don't honor version restrictions on build inputs"
   , Option ""  ["no-haddock"] (NoArg (\o -> o { optHaddock = False }))                                   "don't run Haddock when building this package"
   , Option ""  ["no-check"]   (NoArg (\o -> o { optDoCheck = False }))                                   "don't run regression test suites of this package"
-<<<<<<< HEAD
-  , Option ""  ["jailbreak"]  (NoArg (\o -> o { optJailbreak = True }))                                  "don't honor version restrictions on build inputs"
   , Option ""  ["rev"]        (ReqArg (\x o -> o { optRevision = x }) "REVISION")                        "revision, only used when fetching from VCS"
-=======
   , Option ""  ["no-hyperlink-source"] (NoArg (\o -> o { optHyperlinkSource = False }))                  "don't add pretty-printed source code to the documentation"
->>>>>>> 2ba6c559
   ]
 
 usage :: String
@@ -99,21 +89,7 @@
   when (optPrintHelp cfg) (putStr usage >> exitSuccess)
   when (length args /= 1) (cmdlineError "*** exactly one url-to-cabal-file must be specified\n")
 
-<<<<<<< HEAD
-  pkg <- getPackage $ Source (head args) (optRevision cfg) (optSha256 cfg)
-=======
-  cabal' <- fmap parsePackageDescription (readCabalFile (optHackageDb cfg) (head args))
-  cabal <- case cabal' of
-             ParseOk _ a -> return a
-             ParseFailed err -> do
-               hPutStrLn stderr ("*** cannot parse cabal file: " ++ show err)
-               exitFailure
-
-  let packageId = package (packageDescription cabal)
-  sha <- case optSha256 cfg of
-              Just hash -> return hash
-              Nothing -> hashPackage packageId
->>>>>>> 2ba6c559
+  pkg <- getPackage (optHackageDb cfg) $ Source (head args) (optRevision cfg) (optSha256 cfg)
 
   let deriv  = (cabal2nix $ cabal pkg) { src = source pkg, runHaddock = optHaddock cfg, jailbreak = optJailbreak cfg }
       deriv' = deriv { metaSection = (metaSection deriv)
